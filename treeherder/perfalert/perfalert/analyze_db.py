--- conflicted
+++ resolved
@@ -63,12 +63,7 @@
         data.append(d)
     return data
 
-<<<<<<< HEAD
 def getTestSeries(branches, start_date, test_names, last_run=None):
-=======
-
-def getTestSeries(branches, start_date, test_names):
->>>>>>> 6e98f20f
     # Find all the Branch/OS/Test combinations
     if len(test_names) > 0:
         test_clause = db.tests.pretty_name.in_(test_names)
