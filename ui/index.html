    <!DOCTYPE html>
    <html ng-app="treeherder">
    <head>
        <title ng-bind="repoName"></title>
        <meta name="viewport" content="width=device-width, initial-scale=1.0">
        <meta http-equiv="Content-Type" content="text/html; charset=UTF-8">
        <meta http-equiv="X-UA-Compatible" content="IE=Edge">
        <!-- Bootstrap -->
        <link href="css/bootstrap.css" rel="stylesheet" media="screen">
        <link href="css/select2.css" rel="stylesheet" media="screen">
        <link href="css/font-awesome.min.css" rel="stylesheet" media="screen">
        <link href="css/treeherder.css" rel="stylesheet" media="screen">
        <link href="css/persona-buttons.css" rel="stylesheet" media="screen">

    </head>
    <body ng-controller="MainCtrl" ng-keydown="processKeyboardInput($event)">
        <ng-include id="th-global-top-nav-panel" src="'partials/thGlobalTopNavPanel.html'"></ng-include>
        <div class="th-content">

            <span class="th-view-content" ng-cloak>
                <ng-view ></ng-view>
            </span>

        </div>

        <!-- Footer -->
        <div class="nav navbar navbar-default navbar-fixed-bottom bottom-panel" ng-show="selectedJob">
            <resizable-panel></resizable-panel>
            <div class="full-height" ng-include src="'plugins/pluginpanel.html'"></div>
        </div>

        <th-notification-box></th-notification-box>

        <script src="vendor/jquery-2.0.3.js"></script>
        <script src="vendor/angular/angular.js"></script>
        <script src="vendor/angular/angular-route.js"></script>
        <script src="vendor/angular/angular-resource.js"></script>
        <script src="vendor/angular/angular-cookies.js"></script>
        <script src="vendor/ui-bootstrap-tpls-0.10.0.min.js"></script>
        <script src="vendor/bootstrap.js"></script>
        <script src="vendor/angular/angular-sanitize.min.js"></script>
        <script src="vendor/socket.io.js"></script>
        <script src="vendor/angular-local-storage.min.js"></script>
        <script src="vendor/underscore-min.js"></script>
        <script src="js/app.js"></script>
        <script src="js/services/log.js"></script>
        <script src="js/config/local.conf.js"></script>
        <script src="js/providers.js"></script>
        <script src="js/directives/main.js"></script>
        <script src="js/directives/clonejobs.js"></script>
        <script src="js/directives/persona.js"></script>
        <script src="js/directives/resultsets.js"></script>
        <script src="js/directives/top_nav_bar.js"></script>
        <script src="js/directives/bottom_nav_panel.js"></script>
        <script src="js/services/main.js"></script>
        <script src="js/services/jobfilters.js"></script>
        <script src="js/services/classifications.js"></script>
        <script src="js/services/pinboard.js"></script>
        <script src="js/services/resultsets.js"></script>
<<<<<<< HEAD
        <script src="js/services/models/resultsets.js"></script>
        <script src="js/services/models/job_artifact.js"></script>
        <script src="js/services/models/job_filter.js"></script>
        <script src="js/services/models/exclusion_profile.js"></script>
        <script src="js/services/models/repository.js"></script>
        <script src="js/services/models/bug_job_map.js"></script>
        <script src="js/services/models/build_platform.js"></script>
        <script src="js/services/models/job_type.js"></script>
        <script src="js/services/models/classification.js"></script>
        <script src="js/services/models/option.js"></script>
        <script src="js/services/models/job.js"></script>
        <script src="js/services/models/user.js"></script>
=======
        <script src="js/services/treestatus.js"></script>
        <script src="js/models/resultsets.js"></script>
        <script src="js/models/job_artifact.js"></script>
        <script src="js/models/repository.js"></script>
        <script src="js/models/bug_job_map.js"></script>
        <script src="js/models/classification.js"></script>
        <script src="js/models/job.js"></script>
>>>>>>> 2f7bc79c
        <script src="js/controllers/main.js"></script>
        <script src="js/controllers/sheriff.js"></script>
        <script src="js/controllers/settings.js"></script>
        <script src="js/controllers/repository.js"></script>
        <script src="js/controllers/filters.js"></script>
        <script src="js/controllers/jobs.js"></script>
        <script src="js/controllers/machines.js"></script>
        <script src="js/controllers/timeline.js"></script>
        <script src="plugins/controller.js"></script>
        <script src="plugins/pinboard.js"></script>
        <script src="plugins/annotations/controller.js"></script>
        <script src="plugins/tinderbox/controller.js"></script>
        <script src="plugins/bugs_suggestions/controller.js"></script>
        <script src="plugins/similar_jobs/controller.js"></script>
        <script src="js/filters.js"></script>
        <script src="vendor/Config.js"></script>
        <script src="https://login.persona.org/include.js"></script>

<!-- Clone targets -->

<!-- Clone target for each revision -->
<script type="'text/ng-template'" id="revisionsClone.html">

    <li>
        <span class="revision">
            <a href="{{urlBasePath}}?repo={{currentRepo.name}}&revision={{revision}}"
               target="_blank"
               title="open resultsets that contain revision {{revision}}"
               >{{revision}}</a>
            <a href="{{currentRepo.url}}/rev/{{revision}}"
               target="_blank"
               class="btn btn-default btn-xs"
               title="open revision {{revision}} on {{currentRepo.url}}"
               >
                <i class="fa fa-external-link-square"></i>
            </a>
            <span title="{{name}}: {{email}}">{{name}}</span>
            <span title="{{comments}}"><em>"{{comments}}"</em></span>
        </span>
    </li>

</script>

<!-- Clone target for each result set -->
<script type="'text/ng-template'" id="resultsetClone.html">
    <div class="clearfix"></div>
    <div class="row result-set">
        <span style="display:none;" class="revision-list">
            <ul class="list-unstyled"></ul>
        </span>
        <span class="col-xs-12 job-list-nopad">
            <table id="{{ aggregateId }}" class="table-hover"></table>
        </span>
    </div>
</script>
<!-- Clone target for each platform -->
<script type="'text/ng-template'" id="platformClone.html">
    <td class="col-xs-2 platform">
        <span>{{ name }} {{ option }}</span>
    </td>
</script>

<!-- Table column for jobs -->
<script type="'text/ng-template'" id="jobTdClone.html">
    <td class="col-xs-10"></td>
</script>

<!-- Start span for job groups -->
<script type="'text/ng-template'" id="jobGroupBeginClone.html">
    <span style="margin-right:2px;" class="platform-group">
        <span class="disabled job-group" title="{{ name }}">{{ symbol }}(</span>
    </span>
</script>
<!-- Close span for job groups -->
<script type="'text/ng-template'" id="jobGroupEndClone.html">
    <span class="job-group-r-paren">)</span>
</script>

<!-- Job Btn span -->
<script type="'text/ng-template'" id="jobBtnClone.html">
    <span style="margin-right:1px;" class="btn job-btn btn-xs {{ btnClass }} {{ key }}" data-jmkey="{{ key }}" title="{{ title }}">{{ value }}</span>
</script>


<!-- Tooltip for job info-->
<script type="'text/ng-template'" id="jobInfoTooltip.html">
    <div>
        <table class="table-super-condensed table-striped">
            <tr>
                <th class="small">Result</th>
                <td class="small {{ resultStatusClass }}">{{ job.result }}</td>
            </tr>
            <tr>
                <th class="small">Machine name</th>
                <td class="small">
                    <a target="_blank" href="https://secure.pub.build.mozilla.org/builddata/reports/slave_health/slave.html?name={{ job.machine_name }}">{{ job.machine_name }}</a>
                </td>
            </tr>
            <tr ng-repeat="(label, value) in visibleFields"><th>{{label}}</th><td>{{ value }}</td></tr>
        </table>

    </div>
</script>
    </body>
</html><|MERGE_RESOLUTION|>--- conflicted
+++ resolved
@@ -42,43 +42,39 @@
         <script src="vendor/socket.io.js"></script>
         <script src="vendor/angular-local-storage.min.js"></script>
         <script src="vendor/underscore-min.js"></script>
+
         <script src="js/app.js"></script>
         <script src="js/services/log.js"></script>
         <script src="js/config/local.conf.js"></script>
         <script src="js/providers.js"></script>
+        <!-- Directives -->
         <script src="js/directives/main.js"></script>
         <script src="js/directives/clonejobs.js"></script>
         <script src="js/directives/persona.js"></script>
         <script src="js/directives/resultsets.js"></script>
         <script src="js/directives/top_nav_bar.js"></script>
         <script src="js/directives/bottom_nav_panel.js"></script>
+        <!-- Main services -->
         <script src="js/services/main.js"></script>
         <script src="js/services/jobfilters.js"></script>
         <script src="js/services/classifications.js"></script>
         <script src="js/services/pinboard.js"></script>
         <script src="js/services/resultsets.js"></script>
-<<<<<<< HEAD
-        <script src="js/services/models/resultsets.js"></script>
-        <script src="js/services/models/job_artifact.js"></script>
-        <script src="js/services/models/job_filter.js"></script>
-        <script src="js/services/models/exclusion_profile.js"></script>
-        <script src="js/services/models/repository.js"></script>
-        <script src="js/services/models/bug_job_map.js"></script>
-        <script src="js/services/models/build_platform.js"></script>
-        <script src="js/services/models/job_type.js"></script>
-        <script src="js/services/models/classification.js"></script>
-        <script src="js/services/models/option.js"></script>
-        <script src="js/services/models/job.js"></script>
-        <script src="js/services/models/user.js"></script>
-=======
         <script src="js/services/treestatus.js"></script>
+        <!-- Model services -->
         <script src="js/models/resultsets.js"></script>
         <script src="js/models/job_artifact.js"></script>
         <script src="js/models/repository.js"></script>
         <script src="js/models/bug_job_map.js"></script>
         <script src="js/models/classification.js"></script>
         <script src="js/models/job.js"></script>
->>>>>>> 2f7bc79c
+        <script src="js/models/job_filter.js"></script>
+        <script src="js/models/exclusion_profile.js"></script>
+        <script src="js/models/build_platform.js"></script>
+        <script src="js/models/job_type.js"></script>
+        <script src="js/models/option.js"></script>
+        <script src="js/models/user.js"></script>
+        <!-- Controllers -->
         <script src="js/controllers/main.js"></script>
         <script src="js/controllers/sheriff.js"></script>
         <script src="js/controllers/settings.js"></script>
@@ -87,12 +83,14 @@
         <script src="js/controllers/jobs.js"></script>
         <script src="js/controllers/machines.js"></script>
         <script src="js/controllers/timeline.js"></script>
+        <!-- Plugins -->
         <script src="plugins/controller.js"></script>
         <script src="plugins/pinboard.js"></script>
         <script src="plugins/annotations/controller.js"></script>
         <script src="plugins/tinderbox/controller.js"></script>
         <script src="plugins/bugs_suggestions/controller.js"></script>
         <script src="plugins/similar_jobs/controller.js"></script>
+
         <script src="js/filters.js"></script>
         <script src="vendor/Config.js"></script>
         <script src="https://login.persona.org/include.js"></script>
