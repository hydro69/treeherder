/* This Source Code Form is subject to the terms of the Mozilla Public
 * License, v. 2.0. If a copy of the MPL was not distributed with this
 * file, you can obtain one at http://mozilla.org/MPL/2.0/. */

"use strict";

treeherder.controller('MainCtrl', [
    '$scope', '$rootScope', '$routeParams', '$location', 'ThLog',
    'ThRepositoryModel', 'thPinboard',
    'thClassificationTypes', 'thEvents', '$interval', '$window',
    'ThExclusionProfileModel', 'thJobFilters', 'ThResultSetStore',
    'thDefaultRepo',
    function MainController(
        $scope, $rootScope, $routeParams, $location, ThLog,
        ThRepositoryModel, thPinboard,
        thClassificationTypes, thEvents, $interval, $window,
        ThExclusionProfileModel, thJobFilters, ThResultSetStore,
        thDefaultRepo) {

        var $log = new ThLog("MainCtrl");

        thClassificationTypes.load();

        $rootScope.getWindowTitle = function() {
            var ufc = $scope.getUnclassifiedFailureCount($rootScope.repoName);
            return "[" + ufc + "] " + $rootScope.repoName;
        };

        $scope.closeJob = function() {
            // Setting the selectedJob to null closes the bottom panel
            $rootScope.selectedJob = null;

            // Clear the selected job display style
            $rootScope.$emit(thEvents.clearJobStyles, $rootScope.selectedJob);

            // Reset selected job to null to initialize nav position
            ThResultSetStore.setSelectedJob($rootScope.repoName);
        };

        // Clear the job if it occurs in a particular area
        $scope.clearJobOnClick = function(event) {
            var element = event.target;
            // Suppress for various UI elements so selection is preserved
            var ignoreClear = element.hasAttribute("ignore-job-clear-on-click");

            if (!ignoreClear) {
                $scope.closeJob();
            }
        };

        // Disable single key shortcuts in specified shortcut events
        $scope.allowKeys = function() {
            Mousetrap.unbind(['i', 'j', 'n', 'k', 'p', 'space', 'u', 'r', 'c']);
        };

        // Process shortcut events
        $scope.processKeyboardInput = function(ev) {

            /* If the user is in an editable element or pressing shift
             * then disable keyboard events, unless otherwise enabled
             * in inputs by the 'mousetrap' class in markup */
            var activeElement = document.activeElement;
            if (activeElement.tagName === 'INPUT' ||
                activeElement.tagName === 'SELECT' ||
                activeElement.tagName === 'TEXTAREA' ||
                activeElement.isContentEditable || ev.keyCode === 16) {
                return;
            }

            /* In some cases we need to handle the digest cycle otherwise
             * we will see interaction delays. Where needed we use $scope.$evalAsync
             * for optimization but may use $timeout or $digest if required */

            // Shortcut: toggle display in-progress jobs (pending/running)
            Mousetrap.bind('i', function() {
                $scope.$evalAsync($scope.toggleInProgress());
            });

            // Shortcut: select previous job (upcoming feature, PR326)
            // Mousetrap.bind('left', function() {
            //     $rootScope.$emit(thEvents.selectPreviousJob);
            // });

            // Shortcut: select next job (upcoming feature, PR326)
            // Mousetrap.bind('right', function() {
            //     $rootScope.$emit(thEvents.selectNextJob);
            // });

            // Shortcut: select next unclassified failure
            Mousetrap.bind(['j', 'n'], function() {
                $rootScope.$emit(thEvents.selectNextUnclassifiedFailure);
            });

            // Shortcut: select previous unclassified failure
            Mousetrap.bind(['k', 'p'], function() {
                $rootScope.$emit(thEvents.selectPreviousUnclassifiedFailure);
            });

            // Shortcut: pin selected job to pinboard
            Mousetrap.bind('space', function(ev) {
                // If a job is selected add it otherwise
                // let the browser handle the spacebar
                if ($scope.selectedJob) {
                    // Prevent page down propagating to the jobs panel
                    ev.preventDefault();

                    $scope.$evalAsync(
                        $rootScope.$emit(thEvents.jobPin, $rootScope.selectedJob)
                    );
                }
            });

            // Shortcut: display only unclassified failures
            Mousetrap.bind('u', function() {
                $scope.$evalAsync($scope.toggleUnclassifiedFailures);
            });

            // Shortcut: pin selected job to pinboard and add a related bug
            Mousetrap.bind('r', function(ev) {
                if ($scope.selectedJob) {
                    $rootScope.$emit(thEvents.addRelatedBug,
                                     $rootScope.selectedJob);

                    // Prevent shortcut key overflow during focus
                    ev.preventDefault();

                    $scope.$evalAsync(
                        $rootScope.$broadcast('focus-this', "related-bug-input")
                    );
                }
            });

            // Shortcut: pin selected job to pinboard and enter classification
            Mousetrap.bind('c', function(ev) {
                if ($scope.selectedJob) {
                    $scope.$evalAsync(
                        $rootScope.$emit(thEvents.jobPin, $rootScope.selectedJob)
                    );

<<<<<<< HEAD
                } else if (ev.keyCode === 32) {
                    // If a job is selected add it otherwise
                    // let the browser handle the spacebar
                    if ($scope.selectedJob) {
                        // Pin selected job to pinboard, key:[spacebar]
                        // and prevent page down propagating to the jobs panel
                        ev.preventDefault();
                        $rootScope.$emit(thEvents.jobPin, $rootScope.selectedJob);
                    }

                } else if(ev.keyCode == 39) {
                    // Highlight next job, key: right arrow
                    $rootScope.$emit(
                        thEvents.changeSelection,'next'
                    );

                } else if(ev.keyCode == 37) {
                    // Highlight previous job, key: left arrow
                    $rootScope.$emit(
                        thEvents.changeSelection,'previous'
                    );

                } else if (ev.keyCode === 85) {
                    // Display only unclassified failures, keys:u
                    $scope.toggleUnclassifiedFailures();

                } else if (ev.keyCode === 82) {
                    // Pin selected job to pinboard and add a related bug, key:r
                    if ($scope.selectedJob) {
                        $rootScope.$emit(thEvents.addRelatedBug, $rootScope.selectedJob);
                    }

                } else if (ev.keyCode === 27) {
                    // Escape closes any open panels and clears the selected job
                    $scope.setFilterPanelShowing(false);
                    $scope.setSettingsPanelShowing(false);
                    $scope.setSheriffPanelShowing(false);
                    $scope.closeJob();
                }
=======
                    // Prevent shortcut key overflow during focus
                    ev.preventDefault();
>>>>>>> 0e4da45a

                    $scope.$evalAsync(
                        $rootScope.$broadcast('focus-this', "classification-comment")
                    );

                    // Unbind all shortcut keys during input
                    $scope.$evalAsync($scope.allowKeys());
                }
            });

            // Shortcut: escape closes any open panels and clears selected job
            Mousetrap.bind('escape', function() {
                $scope.$evalAsync($scope.setFilterPanelShowing(false));
                $scope.$evalAsync($scope.setSettingsPanelShowing(false));
                $scope.$evalAsync($scope.setSheriffPanelShowing(false));
                $scope.$evalAsync($scope.closeJob());
            });

            // Shortcut: clear the pinboard
            Mousetrap.bind('ctrl+shift+u', function() {
                $scope.$evalAsync($rootScope.$emit(thEvents.clearPinboard));
            });

            // Shortcut: save pinboard classification and related bugs
            Mousetrap.bind('ctrl+enter', function() {
                $scope.$evalAsync($rootScope.$emit(thEvents.saveClassification));
            });

        };

        $scope.repoModel = ThRepositoryModel;

        $scope.getTopNavBarHeight = function() {
            return $("#th-global-top-nav-panel").find("#top-nav-main-panel").height();
        };

        // adjust the body padding so we can see all the job/resultset data
        // if the top navbar height has changed due to window width changes
        // or adding enough watched repos to wrap.
        $rootScope.$watch($scope.getTopNavBarHeight, function(newValue) {
            $("body").css("padding-top", newValue);
        });

        /**
         * The watched repos in the nav bar can be either on the left or the
         * right side of the screen and the drop-down menu may get cut off
         * if it pulls right while on the left side of the screen.
         * And it can change any time the user re-sizes the window, so we must
         * check this each time a drop-down is invoked.
         */
        $scope.setDropDownPull = function(event) {
            $log.debug("dropDown", event.target);
            var element = event.target.offsetParent;
            if (element.offsetLeft > $(window).width() / 2) {
                $(element).find(".dropdown-menu").addClass("pull-right");
            } else {
                $(element).find(".dropdown-menu").removeClass("pull-right");
            }

        };

        $scope.getUnclassifiedFailureCount = function(repoName) {
            return ThResultSetStore.getUnclassifiedFailureCount(repoName);
        };

        $scope.isSkippingExclusionProfiles = $location.search().exclusion_profile === 'false';

        $scope.toggleExcludedJobs = function() {
            if ($location.search().exclusion_profile === 'false') {
                $location.search('exclusion_profile', null);
            }else{
                $location.search('exclusion_profile', 'false');
            }
        };

        $scope.toggleUnclassifiedFailures = thJobFilters.toggleUnclassifiedFailures;

        $scope.toggleInProgress = function() {
            thJobFilters.toggleInProgress();
        };

        $scope.allExpanded = function(cls) {
            var fullList = $("." + cls);
            var visibleList = $("." + cls + ":visible");
            return fullList.length === visibleList.length;
        };

        $scope.allCollapsed = function(cls) {
            var visibleList = $("." + cls + ":visible");
            return visibleList.length === 0;
        };

        $scope.toggleAllJobsAndRevisions = function() {
            var collapse = ($scope.allCollapsed("job-list") &&
                            $scope.allCollapsed("revision-list"));
            $rootScope.$emit(
                thEvents.toggleAllJobs, collapse
            );
            $rootScope.$emit(
                thEvents.toggleAllRevisions, collapse
            );
        };

        $scope.toggleAllJobs = function(collapse) {
            collapse = collapse || $scope.allCollapsed("job-list");
            $rootScope.$emit(
                thEvents.toggleAllJobs, collapse
            );

        };

        $scope.toggleAllRevisions = function(collapse) {
            collapse = collapse || $scope.allCollapsed("revision-list");
            $rootScope.$emit(
                thEvents.toggleAllRevisions, collapse
            );

        };

        var getNewReloadTriggerParams = function() {
            return _.pick(
                $location.search(),
                ThResultSetStore.reloadOnChangeParameters
            );
        };

        $scope.cachedReloadTriggerParams = getNewReloadTriggerParams();

        // reload the page if certain params were changed in the URL.  For
        // others, such as filtering, just re-filter without reload.
        $rootScope.$on('$locationChangeSuccess', function() {

            // used to test for display of watched-repo-navbar
            $rootScope.locationPath = $location.path().replace('/', '');

            // used to avoid bad urls when the app redirects internally
            $rootScope.urlBasePath = $location.absUrl().split('?')[0];

            var newReloadTriggerParams = getNewReloadTriggerParams();
            // if we are just setting the repo to the default because none was
            // set initially, then don't reload the page.
            var defaulting = newReloadTriggerParams.repo === thDefaultRepo &&
                             !$scope.cachedReloadTriggerParams.repo;

            if (!defaulting && $scope.cachedReloadTriggerParams &&
                !_.isEqual(newReloadTriggerParams, $scope.cachedReloadTriggerParams)) {

                $window.location.reload();
            } else {
                $scope.cachedReloadTriggerParams = newReloadTriggerParams;
            }
        });

        $scope.changeRepo = function(repo_name) {
            //clear all filter params and revisions...
            $location.search({"repo": repo_name});
        };


        $scope.isFilterPanelShowing = false;
        $scope.setFilterPanelShowing = function(tf) {
            $scope.isFilterPanelShowing = tf;
        };

        $scope.isSettingsPanelShowing = false;
        $scope.setSettingsPanelShowing = function(tf) {
            $scope.isSettingsPanelShowing = tf;
        };

        $scope.isSheriffPanelShowing = false;
        $scope.setSheriffPanelShowing = function(tf) {
            if (tf) {
                // lazy fetching of exclusion profiles, because we don't
                // need them unless you're editing them on this page
                $rootScope.$emit(thEvents.initSheriffPanel);
            }
            $scope.isSheriffPanelShowing = tf;
        };

        $scope.pinboardCount = thPinboard.count;
        $scope.pinnedJobs = thPinboard.pinnedJobs;

    }
]);<|MERGE_RESOLUTION|>--- conflicted
+++ resolved
@@ -137,50 +137,9 @@
                         $rootScope.$emit(thEvents.jobPin, $rootScope.selectedJob)
                     );
 
-<<<<<<< HEAD
-                } else if (ev.keyCode === 32) {
-                    // If a job is selected add it otherwise
-                    // let the browser handle the spacebar
-                    if ($scope.selectedJob) {
-                        // Pin selected job to pinboard, key:[spacebar]
-                        // and prevent page down propagating to the jobs panel
-                        ev.preventDefault();
-                        $rootScope.$emit(thEvents.jobPin, $rootScope.selectedJob);
-                    }
-
-                } else if(ev.keyCode == 39) {
-                    // Highlight next job, key: right arrow
-                    $rootScope.$emit(
-                        thEvents.changeSelection,'next'
-                    );
-
-                } else if(ev.keyCode == 37) {
-                    // Highlight previous job, key: left arrow
-                    $rootScope.$emit(
-                        thEvents.changeSelection,'previous'
-                    );
-
-                } else if (ev.keyCode === 85) {
-                    // Display only unclassified failures, keys:u
-                    $scope.toggleUnclassifiedFailures();
-
-                } else if (ev.keyCode === 82) {
-                    // Pin selected job to pinboard and add a related bug, key:r
-                    if ($scope.selectedJob) {
-                        $rootScope.$emit(thEvents.addRelatedBug, $rootScope.selectedJob);
-                    }
-
-                } else if (ev.keyCode === 27) {
-                    // Escape closes any open panels and clears the selected job
-                    $scope.setFilterPanelShowing(false);
-                    $scope.setSettingsPanelShowing(false);
-                    $scope.setSheriffPanelShowing(false);
-                    $scope.closeJob();
-                }
-=======
+
                     // Prevent shortcut key overflow during focus
                     ev.preventDefault();
->>>>>>> 0e4da45a
 
                     $scope.$evalAsync(
                         $rootScope.$broadcast('focus-this', "classification-comment")
