"use strict";

treeherder.controller('JobsCtrl',
    function JobsCtrl($scope, $http, $rootScope, $routeParams, $log, $cookies,
                      localStorageService, thUrl, ThRepositoryModel, thSocket,
                      ThResultSetModel, thResultStatusList) {

        // load our initial set of resultsets
        // scope needs this function so it can be called directly by the user, too.
        $scope.fetchResultSets = function(count) {
            ThResultSetModel.fetchResultSets(count);
        };

        // set the default repo to mozilla-inbound if not specified
        if ($routeParams.hasOwnProperty("repo") &&
            $routeParams.repo !== "") {
            $rootScope.repoName = $routeParams.repo;
        } else {
            $rootScope.repoName = "mozilla-inbound";
        }

        // the primary data model
<<<<<<< HEAD
        //thResultSetModel.init(600000, $scope.repoName);
        //thResultSetModel.init(60000, $scope.repoName);
        //thResultSetModel.init(10000, $scope.repoName);
        thResultSetModel.init(5000, $scope.repoName);
=======
        ThResultSetModel.init(60000, $scope.repoName);
>>>>>>> 856102e6

        $scope.isLoadingRsBatch = ThResultSetModel.loadingStatus;
        $scope.result_sets = ThResultSetModel.getResultSetsArray();
        $scope.job_map = ThResultSetModel.getJobMap();
        $scope.statusList = thResultStatusList;

        // load the list of repos into $rootScope, and set the current repo.
        ThRepositoryModel.load($scope.repoName);

        // get our first set of resultsets
        $scope.fetchResultSets(10);

    }
);


treeherder.controller('ResultSetCtrl',
    function ResultSetCtrl($scope, $rootScope, $http, $log,
                           thUrl, thServiceDomain, thResultStatusInfo,
                           ThResultSetModel, thEvents, thJobFilters) {

        $scope.getCountClass = function(resultStatus) {
            return thResultStatusInfo(resultStatus).btnClass;
        };
        $scope.getCountText = function(resultStatus) {
            return thResultStatusInfo(resultStatus).countText;
        };
        $scope.viewJob = function(job) {
            // set the selected job
            $rootScope.selectedJob = job;
        };
        $scope.viewLog = function(job_uri) {
            // open the logviewer for this job in a new window
            // currently, invoked by right-clicking a job.

            $http.get(thServiceDomain + job_uri).
                success(function(data) {
                    if (data.hasOwnProperty("artifacts")) {
                        data.artifacts.forEach(function(artifact) {
                            if (artifact.name === "Structured Log") {
                                window.open(thUrl.getLogViewerUrl(artifact.id));
                            }
                        });
                    } else {
                        $log.warn("Job had no artifacts: " + job_uri);
                    }
                });

        };

        $scope.toggleRevisions = function() {

            ThResultSetModel.loadRevisions($scope.resultset.id);
            $rootScope.$broadcast(
                thEvents.toggleRevisions, $scope.resultset
                );

        };
        $scope.toggleJobs = function() {

            $rootScope.$broadcast(
                thEvents.toggleJobs, $scope.resultset
                );

        };

        /**
         * When the user clicks one of the resultStates on the resultset line,
         * then toggle what is showing for just this resultset.
         *
         * @param resultStatus - Which resultStatus to toggle.
         */
        $scope.toggleResultSetResultStatusFilter = function(resultStatus) {
            var idx = $scope.resultStatusFilters.indexOf(resultStatus);
            if (idx < 0) {
                $scope.resultStatusFilters.push(resultStatus);
            } else {
                $scope.resultStatusFilters.splice(idx, 1);
            }

            $rootScope.$broadcast(
                thEvents.resultSetFilterChanged, $scope.resultset
                );

            $log.debug("toggled: " + resultStatus);
            $log.debug($scope.resultStatusFilters);
        };

        /**
         * Whether or not a job should be shown based on the global and local
         * filters.
         * @param job
         */
        $scope.showJob = function(job) {
            return thJobFilters.showJob(job, $scope.resultStatusFilters);
        };

        $scope.resultStatusFilters = thJobFilters.copyResultStatusFilters();

        $scope.isCollapsedResults = false;

        // whether or not revision list for a resultset is collapsed
        $scope.isCollapsedRevisions = true;

        $rootScope.$on(thEvents.jobContextMenu, function(event, job){
            $log.debug(thEvents.jobContextMenu + ' caught');
            //$scope.viewLog(job.resource_uri);
        });
    }
);<|MERGE_RESOLUTION|>--- conflicted
+++ resolved
@@ -20,14 +20,7 @@
         }
 
         // the primary data model
-<<<<<<< HEAD
-        //thResultSetModel.init(600000, $scope.repoName);
-        //thResultSetModel.init(60000, $scope.repoName);
-        //thResultSetModel.init(10000, $scope.repoName);
-        thResultSetModel.init(5000, $scope.repoName);
-=======
         ThResultSetModel.init(60000, $scope.repoName);
->>>>>>> 856102e6
 
         $scope.isLoadingRsBatch = ThResultSetModel.loadingStatus;
         $scope.result_sets = ThResultSetModel.getResultSetsArray();
