--- conflicted
+++ resolved
@@ -21,19 +21,12 @@
  * Each field is AND'ed so that, if a field exists in ``filters`` then the job
  * must match at least one value in every field.
  */
-<<<<<<< HEAD
-treeherder.factory('thJobFilters',
-                   function(thResultStatusList, ThLog, $rootScope,
-                            ThResultSetModel, thPinboard, thNotify,
-                            thEvents) {
-=======
 treeherder.factory('thJobFilters', [
     'thResultStatusList', 'ThLog', '$rootScope', 'ThResultSetModel',
-    'thPinboard', 'thNotify',
+    'thPinboard', 'thNotify', 'thEvents',
     function(
         thResultStatusList, ThLog, $rootScope,
-        ThResultSetModel, thPinboard, thNotify) {
->>>>>>> d51e19b4
+        ThResultSetModel, thPinboard, thNotify, thEvents) {
 
     var $log = new ThLog("thJobFilters");
 
